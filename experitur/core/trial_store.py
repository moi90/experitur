import collections.abc
import glob
import itertools
import os.path
import shutil
<<<<<<< HEAD
import threading
from abc import abstractmethod
from typing import TYPE_CHECKING, Dict, List, Mapping
=======
import typing
from abc import abstractmethod
from typing import Dict, List, Mapping
>>>>>>> 445d2d96

import yaml

from experitur.helpers.dumper import ExperiturDumper
from experitur.helpers.merge_dicts import merge_dicts
from experitur.recursive_formatter import RecursiveDict
from experitur.util import callable_to_name

<<<<<<< HEAD
if TYPE_CHECKING:
=======
if typing.TYPE_CHECKING:
>>>>>>> 445d2d96
    from experitur.core.context import Context


def _match_parameters(parameters_1, parameters_2):
    """Decide whether parameters_1 are a subset of parameters_2."""

    if set(parameters_1.keys()) <= set(parameters_2.keys()):
        return all(v == parameters_2[k] for k, v in parameters_1.items())

    return False


def _format_trial_id(
    experiment_name, trial_parameters: Mapping, independent_parameters: List[str]
):
    if len(independent_parameters) > 0:
        trial_id = "_".join(
            "{}-{!s}".format(k, trial_parameters.get(k, "na"))
            for k in independent_parameters
        )
        trial_id = trial_id.replace("/", "_")
    else:
        trial_id = "_"

    return f"{experiment_name}/{trial_id}"


<<<<<<< HEAD
class TrialStore(collections.abc.MutableMapping):
    _implementations: Dict[str, "TrialStore"] = {}

    def __init__(self, ctx: "Context"):
        self.ctx = ctx

    # Class methods for the registration of trial store implementations.
    @classmethod
    def _register_implementation(cls):
        TrialStore._implementations[cls.__name__] = cls

    @staticmethod
    def get_implementation(implementation_name) -> "TrialStore":
        return TrialStore._implementations[implementation_name]

    # Context manager logic: Open and close trial store.
    def __enter__(self):
        self.open()
        return self

    def __exit__(self, *_):
        self.close()

    def open(self):
        """
        Open the trial store.
        
        Overrided in subclasses.
        """

    def close(self):
        """
        Close the trial store.
        
        Overrided in subclasses.
        """
=======
class KeyExistsError(Exception):
    pass


class TrialStore(collections.abc.MutableMapping):
    def __init__(self, ctx: "Context"):
        self.ctx = ctx
>>>>>>> 445d2d96

    def match(
        self, func=None, parameters=None, experiment=None, resolved_parameters=None
    ) -> List[Dict]:
        func = callable_to_name(func)

        from experitur.core.experiment import Experiment

        if isinstance(experiment, Experiment):
            experiment = experiment.name

        trial_data_list = []
        for trial in self.values():
            experiment_ = trial.get("experiment", {})
            if func is not None and callable_to_name(experiment_.get("func")) != func:
                continue

            if parameters is not None and not _match_parameters(
                parameters, trial.get("parameters", {})
            ):
                continue

            if resolved_parameters is not None and not _match_parameters(
                resolved_parameters, trial.get("resolved_parameters", {})
            ):
                continue

            if experiment is not None and experiment_.get("name") != str(experiment):
                continue

            trial_data_list.append(trial)

        return trial_data_list

    @abstractmethod
    def _create(self, trial_data):
        """
        Create an entry using the trial_data["id"].

        Returns:
            trial_data

        Raises:
            KeyExistsError if a trial with the specified id already exists.
        """

    def create(self, trial_configuration):
        """Create a :py:class:`TrialData` instance."""

        trial_configuration.setdefault("parameters", {})

        trial_configuration = merge_dicts(
            trial_configuration,
            resolved_parameters=RecursiveDict(
                trial_configuration["parameters"], allow_missing=True
            ).as_dict(),
        )

        trial_parameters = trial_configuration["parameters"]
        experiment_varying_parameters = sorted(
            trial_configuration["experiment"]["varying_parameters"]
        )
        experiment_name = trial_configuration["experiment"]["name"]

        # First try: Use the varying parameters of the currently running experiment
        trial_id = _format_trial_id(
            experiment_name, trial_parameters, experiment_varying_parameters
        )

        try:
            return self._create(merge_dicts(trial_configuration, id=trial_id))
        except KeyExistsError:
            pass

        existing_trial = self[trial_id]

        # Second try: Incorporate more independent parameters
        new_independent_parameters = []

        # Look for parameters in existing_trial that have differing values
        for name, value in existing_trial["parameters"].items():
            if name in trial_parameters and trial_parameters[name] != value:
                new_independent_parameters.append(name)

        # Look for parameters that did not exist previously
        for name in trial_parameters.keys():
            if name not in existing_trial["parameters"]:
                new_independent_parameters.append(name)

        if new_independent_parameters:

            trial_id = _format_trial_id(
                experiment_name,
                trial_parameters,
                sorted(set(experiment_varying_parameters + new_independent_parameters)),
            )

            try:
                return self._create(merge_dicts(trial_configuration, id=trial_id))
            except KeyExistsError:
                pass

        # Otherwise, just append a version number
        for i in itertools.count(1):
            test_trial_id = "{}.{}".format(trial_id, i)

            try:
                return self._create(merge_dicts(trial_configuration, id=test_trial_id))
            except KeyExistsError:
                continue

    def check_writable(self):
        __tracebackhide__ = True  # pylint: disable=unused-variable

        if not self.ctx.writable:
            raise RuntimeError("Context is not writable.")

    def delete_all(self, keys):
        self.check_writable()

        for k in keys:
            del self[k]


class MemoryTrialStore(TrialStore):
    def __init__(self, ctx: "Context"):
        super().__init__(ctx)
        self.data = {}
        self._lock = threading.Lock()

    def __len__(self):
        return len(self.data)

    def __getitem__(self, key):
        trial_data = self.data[key]
        return TrialData(self, data=trial_data)

    def __iter__(self):
        return iter(self.data)

    def __setitem__(self, key, trial_data: TrialData):
        self.data[key] = trial_data.data

    def __delitem__(self, key):
        del self.data[key]

    def lock(self):
        self._lock.acquire()

    def release(self):
        self._lock.release()


MemoryTrialStore._register_implementation()  # pylint: disable=protected-access


class FileTrialStore(TrialStore):
    TRIAL_FN = "trial.yaml"
    DUMPER = ExperiturDumper

    def _get_trial_fn(self, trial_id):
        return os.path.join(self.ctx.get_trial_wdir(trial_id), self.TRIAL_FN)

    def __len__(self):
        return sum(1 for _ in self)

    def __getitem__(self, trial_id):
        path = self._get_trial_fn(trial_id)

        try:
            with open(path) as fp:
                return yaml.load(fp, Loader=yaml.Loader)
        except FileNotFoundError as exc:
            raise KeyError(trial_id) from exc
        except:
            print(f"Error reading {path}")
            raise

    def __iter__(self):
        path = self._get_trial_fn("**")

        left, right = path.split("**", 1)

        for entry_fn in glob.iglob(path, recursive=True):
            if os.path.isdir(entry_fn):
                continue

            # Convert entry_fn back to key
            k = entry_fn[len(left) : -len(right)]

            # Keys use forward slashes
            k = k.replace("\\", "/")

            yield k

<<<<<<< HEAD
    def __setitem__(self, key, trial_data: TrialData):
        path = os.path.join(self.ctx.wdir, self.PATTERN.format(key))
        path = os.path.normpath(path)
        os.makedirs(os.path.dirname(path), exist_ok=True)

        with open(path, "w") as fp:
            yaml.dump(trial_data.data, fp, Dumper=self.DUMPER)
=======
    def _create(self, trial_data: dict):
        trial_id = trial_data["id"]

        if not isinstance(trial_data, dict):
            raise ValueError(f"trial_data has to be dict, got {trial_data!r}")

        wdir = self.ctx.get_trial_wdir(trial_id)

        try:
            os.makedirs(wdir, exist_ok=False)
        except FileExistsError:
            raise KeyExistsError(trial_id) from None

        path = self._get_trial_fn(trial_id)
        with open(path, "x") as fp:
            yaml.dump(trial_data, fp, Dumper=self.DUMPER)

        return trial_data

    def __setitem__(self, trial_id: str, trial_data: dict):
        self.check_writable()

        if not isinstance(trial_data, dict):
            raise ValueError(f"trial_data has to be dict, got {trial_data!r}")

        path = self._get_trial_fn(trial_id)

        try:
            with open(path, "r+") as fp:
                fp.truncate()
                yaml.dump(trial_data, fp, Dumper=self.DUMPER)
        except FileNotFoundError:
            raise KeyError(trial_id) from None
>>>>>>> 445d2d96

    def __delitem__(self, trial_id):
        self.check_writable()

        path = self._get_trial_fn(trial_id)

        try:
            os.remove(path)
        except FileNotFoundError:
            raise KeyError

        shutil.rmtree(os.path.dirname(path))

    def lock(self):
        # TODO: Implement locking
        pass

    def release(self):
        # TODO: Implement locking
        pass


# Make implementation known to the base class
FileTrialStore._register_implementation()  # pylint: disable=protected-access

try:
    import zerorpc
except ImportError:
    pass
else:

    class RemoteFileTrialStore(TrialStore):
        def __init__(self, ctx: "Context"):
            super().__init__(ctx)

            endpoint = self.ctx.config["remote_endpoint"]
            self.client = zerorpc.Client(endpoint)

        def create(self, trial_configuration, experiment: "Experiment"):
            return self.client.create_trial(trial_id)

        def __delitem__(self, trial_id):
            self.client.del_trial(trial_id)

        def __getitem__(self, trial_id) -> TrialData:
            return TrialData(self, self.client.get_trial_data(trial_id))

        def __setitem__(self, trial_id, trial_data: TrialData):
            return self.client.set_trial_data(trial_id, trial_data.data)

        def __iter__(self):
            return iter(self.client.get_trial_ids())

        def __len__(self):
            return self.client.get_n_trials()

    # RemoteFileTrialStore._register_implementation()  # pylint: disable=protected-access
<|MERGE_RESOLUTION|>--- conflicted
+++ resolved
@@ -3,15 +3,9 @@
 import itertools
 import os.path
 import shutil
-<<<<<<< HEAD
-import threading
-from abc import abstractmethod
-from typing import TYPE_CHECKING, Dict, List, Mapping
-=======
 import typing
 from abc import abstractmethod
 from typing import Dict, List, Mapping
->>>>>>> 445d2d96
 
 import yaml
 
@@ -20,11 +14,7 @@
 from experitur.recursive_formatter import RecursiveDict
 from experitur.util import callable_to_name
 
-<<<<<<< HEAD
-if TYPE_CHECKING:
-=======
 if typing.TYPE_CHECKING:
->>>>>>> 445d2d96
     from experitur.core.context import Context
 
 
@@ -52,7 +42,10 @@
     return f"{experiment_name}/{trial_id}"
 
 
-<<<<<<< HEAD
+class KeyExistsError(Exception):
+    pass
+
+
 class TrialStore(collections.abc.MutableMapping):
     _implementations: Dict[str, "TrialStore"] = {}
 
@@ -67,37 +60,6 @@
     @staticmethod
     def get_implementation(implementation_name) -> "TrialStore":
         return TrialStore._implementations[implementation_name]
-
-    # Context manager logic: Open and close trial store.
-    def __enter__(self):
-        self.open()
-        return self
-
-    def __exit__(self, *_):
-        self.close()
-
-    def open(self):
-        """
-        Open the trial store.
-        
-        Overrided in subclasses.
-        """
-
-    def close(self):
-        """
-        Close the trial store.
-        
-        Overrided in subclasses.
-        """
-=======
-class KeyExistsError(Exception):
-    pass
-
-
-class TrialStore(collections.abc.MutableMapping):
-    def __init__(self, ctx: "Context"):
-        self.ctx = ctx
->>>>>>> 445d2d96
 
     def match(
         self, func=None, parameters=None, experiment=None, resolved_parameters=None
@@ -293,15 +255,6 @@
 
             yield k
 
-<<<<<<< HEAD
-    def __setitem__(self, key, trial_data: TrialData):
-        path = os.path.join(self.ctx.wdir, self.PATTERN.format(key))
-        path = os.path.normpath(path)
-        os.makedirs(os.path.dirname(path), exist_ok=True)
-
-        with open(path, "w") as fp:
-            yaml.dump(trial_data.data, fp, Dumper=self.DUMPER)
-=======
     def _create(self, trial_data: dict):
         trial_id = trial_data["id"]
 
@@ -335,7 +288,6 @@
                 yaml.dump(trial_data, fp, Dumper=self.DUMPER)
         except FileNotFoundError:
             raise KeyError(trial_id) from None
->>>>>>> 445d2d96
 
     def __delitem__(self, trial_id):
         self.check_writable()
