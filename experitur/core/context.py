import collections
import contextlib
import os.path
<<<<<<< HEAD
import time
from pathlib import Path
from typing import TYPE_CHECKING, List, Mapping, Optional, Union

from experitur.core.root_trial_collection import RootTrialCollection
=======
import sys
from pathlib import Path
from typing import TYPE_CHECKING, List, Mapping, Optional, Union

>>>>>>> 47519b20
from experitur.core.trial import Trial, TrialCollection
from experitur.errors import ExperiturError
from experitur.helpers import yaml

if TYPE_CHECKING:  # pragma: no cover
    from experitur.core.experiment import Experiment


class ContextError(ExperiturError):
    pass


class DependencyError(ContextError):
    pass


class ExperimentStoppedError(Exception):
    pass


def _format_dependencies(experiments: List["Experiment"]):
    msg = []
    for exp in experiments:
        msg.append("{} -> {}".format(exp, ", ".join(str(d) for d in exp.depends_on)))
    return "\n".join(msg)


def _order_experiments(experiments) -> List["Experiment"]:
    experiments = list(experiments)

    # Include parents
    stack = collections.deque(experiments)

    while stack:
        exp: "Experiment" = stack.pop()

        for dependency in exp.depends_on:
            if dependency not in experiments:
                experiments.append(dependency)
                stack.append(dependency)

    done = set()
    experiments_ordered = []

    while experiments:
        # Get all without dependencies
        ready = [
            exp
            for exp in experiments
            if not exp.depends_on or all(d in done for d in exp.depends_on)
        ]

        if not ready:
            raise DependencyError(
                "Dependencies can not be satisfied:\n"
                + _format_dependencies(experiments)
            )

        for exp in ready:
            experiments_ordered.append(exp)
            done.add(exp)
            experiments.remove(exp)

    return experiments_ordered


class Context:
    """
    experitur context.

    Args:
        wdir (str): Working directory.
        config (dict, optional): Configuration dict.
        writable (bool, default False): Set this context writable.
    """

    # Default configuration values
    _default_config = {
        "skip_existing": True,
        "catch_exceptions": False,
        "run_n_trials": None,
        "traceback_capture_locals": False,
        "resume_failed": False,
    }

    def __init__(
        self, wdir: str = None, config: Optional[Mapping] = None, writable: bool = False
    ):
        self.registered_experiments = []

        if wdir is None:
            self.wdir = "."
        else:
            self.wdir = wdir

        # Import here to break dependency cycle
        from experitur.core.trial_store import FileTrialStore

        self.store = FileTrialStore(self)
        self.trials = RootTrialCollection(self)

        # Configuration
        if config is None:
            self.config = self._default_config.copy()
        else:
            self.config = dict(self._default_config, **config)

        self.writable = writable

        self._trial_stack: List[Trial] = []
        self._experiment_stack: List[Experiment] = []

        self.run_n_trials = self.config["run_n_trials"]
        self._initial_stop_timestamp = self._read_stop_timestamp()

    def _register_experiment(self, experiment):
        self.registered_experiments.append(experiment)

    def run(self, experiments=None):
        """
        Run the specified experiments or all.
        """

        if not self.writable:
            raise ContextError("No experiments can be run in a read-only context.")

        if experiments is None:
            experiments = self.registered_experiments

        # Now run the experiments in order
        ordered_experiments = _order_experiments(experiments)

        print(
            "Running experiments:", ", ".join(exp.name for exp in ordered_experiments)
        )

        try:
            for exp in ordered_experiments:
                with self.set_current_experiment(exp):
                    exp.run()
        except ExperimentStoppedError:
            pass
        finally:
            # If no more trials are running (also in other processes) clear the stop signal
            running_trials = self.trials.filter(
                lambda trial: not trial.is_failed and not trial.is_successful
            )
            if not running_trials:
                # Clear stop
                self.stop(False)

    def collect(self, results_fn: Union[str, Path], failed=False):
        """
        Collect the results of all trials in this context.

        Parameters:
            results_fn (str or Path): Path where the result should be written.
            failed (boolean): Include failed trials. (Default: False)
        """

        if isinstance(results_fn, Path):
            results_fn = str(results_fn)

        data = self.trials.to_pandas()

        data.to_csv(results_fn)

    def get_experiment(self, name) -> "Experiment":
        """
        Get an experiment by its name.

        Args:
            name: Experiment name.

        Returns:
            A :class:`Experiment` instance.

        Raises:
            :obj:`KeyError` if no experiment with this name is found.
        """

        experiments = [e for e in self.registered_experiments if e.name == name]

        try:
            return experiments[0]
        except IndexError:
            raise KeyError(name) from None

    def get_trials(
        self, func=None, parameters=None, experiment=None
    ) -> TrialCollection:
        return self.trials.match(
            func=func, resolved_parameters=parameters, experiment=experiment
        )

    def do(self, target, cmd, cmd_args):
        experiment_name = target.split("/")[0]

        experiment = self.get_experiment(experiment_name)

        return experiment.do(cmd, target, cmd_args)

    def __enter__(self):
        # Push self to context stack
        _context_stack.append(self)

        return self

    def __exit__(self, *_):
        # Pop self from context stack
        item = _context_stack.pop()

        assert item is self

    def get_trial_wdir(self, trial_id):
        return os.path.normpath(os.path.join(self.wdir, os.path.normpath(trial_id)))

    def get_trial(self, trial_id) -> Trial:
        return Trial(self.store[trial_id], self.trials)

    @contextlib.contextmanager
    def set_current_trial(self, trial: Trial):
        try:
            self._trial_stack.append(trial)
            yield
        finally:
            popped = self._trial_stack.pop()
            assert popped is trial

    @property
    def current_trial(self) -> Trial:
        try:
            return self._trial_stack[-1]
        except IndexError:
            raise ContextError("Trial stack is empty") from None

    @contextlib.contextmanager
    def set_current_experiment(self, experiment: "Experiment"):
        try:
            self._experiment_stack.append(experiment)
            yield
        finally:
            popped = self._experiment_stack.pop()
            assert popped is experiment

    @property
    def current_experiment(self) -> "Experiment":
        try:
            return self._experiment_stack[-1]
        except IndexError:
            raise ContextError("Experiment stack is empty") from None

    def stop(self, stop=True):
        """Save/clear stop signal."""

        flag_fn = os.path.join(self.wdir, "stop")

        if stop:
            with open(flag_fn, "w") as f:
                yaml.dump(time.time(), f)
        else:
            try:
                os.unlink(flag_fn)
            except Exception:  # pylint: disable=broad-except
                pass

    def _read_stop_timestamp(self):
        flag_fn = os.path.join(self.wdir, "stop")

        try:
            with open(flag_fn, "r") as f:
                return yaml.load(f, Loader=yaml.Loader)
        except FileNotFoundError:
            return None

    def should_stop(self):
        if self.run_n_trials is not None and self.run_n_trials <= 0:
            return True

        timestamp = self._read_stop_timestamp()
        if timestamp is None:
            return False

        if self._initial_stop_timestamp is None:
            return True

        if timestamp > self._initial_stop_timestamp:
            return True

    def check_stop(self):
        if self.should_stop():
            raise ExperimentStoppedError()

    def on_trial_end(self):
        if self.run_n_trials is not None:
            self.run_n_trials -= 1


_context_stack: List[Context] = []


def get_current_context() -> Context:
    try:
        return _context_stack[-1]
    except IndexError:
        raise ContextError(
<<<<<<< HEAD
            "Context stack is empty. Use the `experitur` command to run your file."
        )
=======
            "Context stack is empty.\n"
            "Experiments have to be run using the experitur CLI:\n"
            f"    experitur run {sys.argv[0]}"
        ) from None
>>>>>>> 47519b20
<|MERGE_RESOLUTION|>--- conflicted
+++ resolved
@@ -1,18 +1,12 @@
 import collections
 import contextlib
 import os.path
-<<<<<<< HEAD
+import sys
 import time
 from pathlib import Path
 from typing import TYPE_CHECKING, List, Mapping, Optional, Union
 
 from experitur.core.root_trial_collection import RootTrialCollection
-=======
-import sys
-from pathlib import Path
-from typing import TYPE_CHECKING, List, Mapping, Optional, Union
-
->>>>>>> 47519b20
 from experitur.core.trial import Trial, TrialCollection
 from experitur.errors import ExperiturError
 from experitur.helpers import yaml
@@ -319,12 +313,7 @@
         return _context_stack[-1]
     except IndexError:
         raise ContextError(
-<<<<<<< HEAD
-            "Context stack is empty. Use the `experitur` command to run your file."
-        )
-=======
             "Context stack is empty.\n"
-            "Experiments have to be run using the experitur CLI:\n"
+            "Use the `experitur` command to run your file:\n"
             f"    experitur run {sys.argv[0]}"
-        ) from None
->>>>>>> 47519b20
+        ) from None