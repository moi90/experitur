from setuptools import setup, find_packages
import versioneer

with open("README.md", "r") as fp:
    long_description = fp.read()

setup(
    name="experitur",
    version=versioneer.get_version(),
    cmdclass=versioneer.get_cmdclass(),
    author="Simon-Martin Schroeder",
    author_email="martin.schroeder@nerdluecht.de",
    description="Automates machine learning and other computer experiments",
    long_description=long_description,
    long_description_content_type="text/markdown",
    url="https://github.com/moi90/experitur",
    packages=find_packages(),
    include_package_data=True,
<<<<<<< HEAD
    install_requires=["Click", "regex", "tqdm", "pyyaml", "pandas", "scikit-learn",],
    python_requires=">=3.5",
=======
    install_requires=["Click", "regex", "tqdm", "pyyaml", "pandas",],
    python_requires=">=3.6",
>>>>>>> 9b2460a2
    extras_require={
        "tests": ["pytest"],
        "docs": ["sphinx >= 1.4", "sphinx_rtd_theme", "sphinxcontrib-programoutput"],
        "dev": ["black", "mypy", "pydocstyle", "pytest-cov",],
    },
    entry_points={"console_scripts": ["experitur=experitur.cli:cli"],},
    classifiers=[
        "Programming Language :: Python :: 3",
        "Programming Language :: Python :: 3.6",
        "Programming Language :: Python :: 3.7",
        "Programming Language :: Python :: 3.8",
        "License :: OSI Approved :: MIT License",
        "Operating System :: OS Independent",
        "Development Status :: 3 - Alpha",
        "Intended Audience :: Science/Research",
    ],
)<|MERGE_RESOLUTION|>--- conflicted
+++ resolved
@@ -16,13 +16,8 @@
     url="https://github.com/moi90/experitur",
     packages=find_packages(),
     include_package_data=True,
-<<<<<<< HEAD
     install_requires=["Click", "regex", "tqdm", "pyyaml", "pandas", "scikit-learn",],
-    python_requires=">=3.5",
-=======
-    install_requires=["Click", "regex", "tqdm", "pyyaml", "pandas",],
     python_requires=">=3.6",
->>>>>>> 9b2460a2
     extras_require={
         "tests": ["pytest"],
         "docs": ["sphinx >= 1.4", "sphinx_rtd_theme", "sphinxcontrib-programoutput"],
